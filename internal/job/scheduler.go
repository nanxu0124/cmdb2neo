--- conflicted
+++ resolved
@@ -25,16 +25,13 @@
 }
 
 // NewScheduler 根据配置构建调度器。
-<<<<<<< HEAD
+func NewScheduler(cfg app.Config, syncFunc func(context.Context) error, logger *zap.Logger) *Scheduler {
+	spec := strings.TrimSpace(cfg.Sync.JobCron)
 func NewScheduler(cfg *app.Config, logger *zap.Logger) *Scheduler {
 	spec := ""
 	if cfg != nil {
 		spec = strings.TrimSpace(cfg.Sync.JobCron)
 	}
-=======
-func NewScheduler(cfg app.Config, syncFunc func(context.Context) error, logger *zap.Logger) *Scheduler {
-	spec := strings.TrimSpace(cfg.Sync.JobCron)
->>>>>>> 7b2a9cd2
 	if spec == "" {
 		spec = defaultCronSpec
 	}
